# Argus EVM Monitor

Argus is a next-generation, open-source, self-hosted monitoring tool for EVM chains

## Project Setup

### Prerequisites

- [Rust](https://www.rust-lang.org/tools/install) (latest stable version)
- [sqlx-cli](https://github.com/launchbadge/sqlx/tree/main/sqlx-cli) for database migrations.

### Installation

1.  **Clone the repository:**
    ```bash
    git clone https://github.com/isSerge/argus-rs
    cd argus-rs
    ```

2.  **Install `sqlx-cli`:**
    ```bash
    cargo install sqlx-cli
    ```

## Configuration

The application is configured via a `config.yaml` file in the project root.

Example `config.yaml` file:
```yaml
database_url: "sqlite://monitor.db"
rpc_urls:
  - "https://mainnet.infura.io/v3/YOUR_INFURA_PROJECT_ID"
  - "https://eth-mainnet.alchemyapi.io/v2/YOUR_ALCHEMY_API_KEY"
network_id: "mainnet"
```
<<<<<<< HEAD
=======

- `database_url`: The connection string for the SQLite database.
- `rpc_urls`: A list of RPC endpoint URLs for the EVM network. The application currently uses the first URL in the list.
- `network_id`: A unique identifier for the network being monitored (e.g., "mainnet", "sepolia").

## Logging

Argus uses the `tracing` crate for structured logging. You can control the verbosity of the logs using the `RUST_LOG` environment variable.

Examples:
- `RUST_LOG=info cargo run --release`: Only shows `INFO` level messages and above.
- `RUST_LOG=debug cargo run --release`: Shows `DEBUG` level messages and above.
- `RUST_LOG=argus=trace cargo run --release`: Shows `TRACE` level messages and above specifically for the `argus` crate.

For more detailed control, refer to the `tracing-subscriber` documentation on `EnvFilter`.
>>>>>>> b28e6611

- `database_url`: The connection string for the SQLite database.
- `rpc_urls`: A list of RPC endpoint URLs for the EVM network. The application currently uses the first URL in the list.
- `network_id`: A unique identifier for the network being monitored (e.g., "mainnet", "sepolia").

## Database Setup

The application uses `sqlx` to manage database migrations. The state is stored in a local SQLite database file, configured via the `database_url` in `config.yaml`.

The database file will be created automatically on the first run if it doesn't exist.

1.  **Ensure `database_url` is set** in your `config.yaml` (see Configuration section).

2.  **Run migrations:**
    This command will create the necessary tables in the database. Note that `sqlx-cli` typically reads the `DATABASE_URL` from an environment variable. You may need to set it explicitly for the command, e.g., `DATABASE_URL="sqlite:monitor.db" sqlx migrate run`.
    ```bash
    sqlx migrate run
    ```

## Running the Application

Once the setup is complete, you can run the application.

1.  **Build the project:**
    ```bash
    cargo build --release
    ```

2.  **Run the application:**
    ```bash
    cargo run --release
    ```<|MERGE_RESOLUTION|>--- conflicted
+++ resolved
@@ -34,8 +34,6 @@
   - "https://eth-mainnet.alchemyapi.io/v2/YOUR_ALCHEMY_API_KEY"
 network_id: "mainnet"
 ```
-<<<<<<< HEAD
-=======
 
 - `database_url`: The connection string for the SQLite database.
 - `rpc_urls`: A list of RPC endpoint URLs for the EVM network. The application currently uses the first URL in the list.
@@ -51,11 +49,6 @@
 - `RUST_LOG=argus=trace cargo run --release`: Shows `TRACE` level messages and above specifically for the `argus` crate.
 
 For more detailed control, refer to the `tracing-subscriber` documentation on `EnvFilter`.
->>>>>>> b28e6611
-
-- `database_url`: The connection string for the SQLite database.
-- `rpc_urls`: A list of RPC endpoint URLs for the EVM network. The application currently uses the first URL in the list.
-- `network_id`: A unique identifier for the network being monitored (e.g., "mainnet", "sepolia").
 
 ## Database Setup
 
